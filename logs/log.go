// Copyright 2014 beego Author. All Rights Reserved.
//
// Licensed under the Apache License, Version 2.0 (the "License");
// you may not use this file except in compliance with the License.
// You may obtain a copy of the License at
//
//      http://www.apache.org/licenses/LICENSE-2.0
//
// Unless required by applicable law or agreed to in writing, software
// distributed under the License is distributed on an "AS IS" BASIS,
// WITHOUT WARRANTIES OR CONDITIONS OF ANY KIND, either express or implied.
// See the License for the specific language governing permissions and
// limitations under the License.

// Package logs provide a general log interface
// Usage:
//
// import "github.com/astaxie/beego/logs"
//
//	log := NewLogger(10000)
//	log.SetLogger("console", "")
//
//	> the first params stand for how many channel
//
// Use it like this:
//
//	log.Trace("trace")
//	log.Info("info")
//	log.Warn("warning")
//	log.Debug("debug")
//	log.Critical("critical")
//
//  more docs http://beego.me/docs/module/logs.md
package logs

import (
	"fmt"
	"os"
	"path"
	"runtime"
	"strconv"
	"sync"
	"time"
)

// RFC5424 log message levels.
const (
	LevelEmergency = iota
	LevelAlert
	LevelCritical
	LevelError
	LevelWarning
	LevelNotice
	LevelInformational
	LevelDebug
)

// Legacy loglevel constants to ensure backwards compatibility.
//
// Deprecated: will be removed in 1.5.0.
const (
	LevelInfo  = LevelInformational
	LevelTrace = LevelDebug
	LevelWarn  = LevelWarning
)

type loggerType func() Logger

// Logger defines the behavior of a log provider.
type Logger interface {
	Init(config string) error
	WriteMsg(when time.Time, msg string, level int) error
	Destroy()
	Flush()
}

var adapters = make(map[string]loggerType)

// Register makes a log provide available by the provided name.
// If Register is called twice with the same name or if driver is nil,
// it panics.
func Register(name string, log loggerType) {
	if log == nil {
		panic("logs: Register provide is nil")
	}
	if _, dup := adapters[name]; dup {
		panic("logs: Register called twice for provider " + name)
	}
	adapters[name] = log
}

// BeeLogger is default logger in beego application.
// it can contain several providers and log message into all providers.
type BeeLogger struct {
	lock                sync.Mutex
	level               int
	enableFuncCallDepth bool
	loggerFuncCallDepth int
	asynchronous        bool
	msgChan             chan *logMsg
	outputs             []*nameLogger
}

type nameLogger struct {
	Logger
	name string
}

type logMsg struct {
	level int
	msg   string
	when time.Time
}

var logMsgPool *sync.Pool

// NewLogger returns a new BeeLogger.
// channelLen means the number of messages in chan(used where asynchronous is true).
// if the buffering chan is full, logger adapters write to file or other way.
func NewLogger(channelLen int64) *BeeLogger {
	bl := new(BeeLogger)
	bl.level = LevelDebug
	bl.loggerFuncCallDepth = 2
	bl.msgChan = make(chan *logMsg, channelLen)
	return bl
}

// Async set the log to asynchronous and start the goroutine
func (bl *BeeLogger) Async() *BeeLogger {
	bl.asynchronous = true
	logMsgPool = &sync.Pool{
		New: func() interface{} {
			return &logMsg{}
		},
	}
	go bl.startLogger()
	return bl
}

// SetLogger provides a given logger adapter into BeeLogger with config string.
// config need to be correct JSON as string: {"interval":360}.
func (bl *BeeLogger) SetLogger(adapterName string, config string) error {
	bl.lock.Lock()
	defer bl.lock.Unlock()
	if log, ok := adapters[adapterName]; ok {
		lg := log()
		err := lg.Init(config)
		if err != nil {
			fmt.Fprintln(os.Stderr, "logs.BeeLogger.SetLogger: "+err.Error())
			return err
		}
		bl.outputs = append(bl.outputs, &nameLogger{name: adapterName, Logger: lg})
	} else {
		return fmt.Errorf("logs: unknown adaptername %q (forgotten Register?)", adapterName)
	}
	return nil
}

// DelLogger remove a logger adapter in BeeLogger.
func (bl *BeeLogger) DelLogger(adapterName string) error {
	bl.lock.Lock()
	defer bl.lock.Unlock()
	outputs := []*nameLogger{}
	for _, lg := range bl.outputs {
		if lg.name == adapterName {
			lg.Destroy()
		} else {
			outputs = append(outputs, lg)
		}
	}
	if len(outputs) == len(bl.outputs) {
		return fmt.Errorf("logs: unknown adaptername %q (forgotten Register?)", adapterName)
	}
	bl.outputs = outputs
	return nil
}

func (bl *BeeLogger) writeToLoggers(when time.Time, msg string, level int) {
	for _, l := range bl.outputs {
		err := l.WriteMsg(when, msg, level)
		if err != nil {
			fmt.Fprintf(os.Stderr, "unable to WriteMsg to adapter:%v,error:%v\n", l.name, err)
		}
	}
}

func (bl *BeeLogger) writeMsg(logLevel int, msg string) error {
	when := time.Now()
	if bl.enableFuncCallDepth {
		_, file, line, ok := runtime.Caller(bl.loggerFuncCallDepth)
		if !ok {
			file = "???"
			line = 0
		}
		_, filename := path.Split(file)
		msg = "[" + filename + ":" + strconv.FormatInt(int64(line), 10) + "]" + msg
	}
	if bl.asynchronous {
		lm := logMsgPool.Get().(*logMsg)
		lm.level = logLevel
		lm.msg = msg
		lm.when = when
		bl.msgChan <- lm
	} else {
		bl.writeToLoggers(when, msg, logLevel)
	}
	return nil
}

// SetLevel Set log message level.
// If message level (such as LevelDebug) is higher than logger level (such as LevelWarning),
// log providers will not even be sent the message.
func (bl *BeeLogger) SetLevel(l int) {
	bl.level = l
}

// SetLogFuncCallDepth set log funcCallDepth
func (bl *BeeLogger) SetLogFuncCallDepth(d int) {
	bl.loggerFuncCallDepth = d
}

// GetLogFuncCallDepth return log funcCallDepth for wrapper
func (bl *BeeLogger) GetLogFuncCallDepth() int {
	return bl.loggerFuncCallDepth
}

// EnableFuncCallDepth enable log funcCallDepth
func (bl *BeeLogger) EnableFuncCallDepth(b bool) {
	bl.enableFuncCallDepth = b
}

// start logger chan reading.
// when chan is not empty, write logs.
func (bl *BeeLogger) startLogger() {
	for {
		select {
		case bm := <-bl.msgChan:
			bl.writeToLoggers(bm.when, bm.msg, bm.level)
			logMsgPool.Put(bm)
		}
	}
}

// Emergency Log EMERGENCY level message.
func (bl *BeeLogger) Emergency(format string, v ...interface{}) {
	if LevelEmergency > bl.level {
		return
	}
	msg := fmt.Sprintf("[M] "+format, v...)
	bl.writeMsg(LevelEmergency, msg)
}

// Alert Log ALERT level message.
func (bl *BeeLogger) Alert(format string, v ...interface{}) {
	if LevelAlert > bl.level {
		return
	}
	msg := fmt.Sprintf("[A] "+format, v...)
	bl.writeMsg(LevelAlert, msg)
}

// Critical Log CRITICAL level message.
func (bl *BeeLogger) Critical(format string, v ...interface{}) {
	if LevelCritical > bl.level {
		return
	}
	msg := fmt.Sprintf("[C] "+format, v...)
	bl.writeMsg(LevelCritical, msg)
}

// Error Log ERROR level message.
func (bl *BeeLogger) Error(format string, v ...interface{}) {
	if LevelError > bl.level {
		return
	}
	msg := fmt.Sprintf("[E] "+format, v...)
	bl.writeMsg(LevelError, msg)
}

// Warning Log WARNING level message.
func (bl *BeeLogger) Warning(format string, v ...interface{}) {
	if LevelWarning > bl.level {
		return
	}
	msg := fmt.Sprintf("[W] "+format, v...)
	bl.writeMsg(LevelWarning, msg)
}

// Notice Log NOTICE level message.
func (bl *BeeLogger) Notice(format string, v ...interface{}) {
	if LevelNotice > bl.level {
		return
	}
	msg := fmt.Sprintf("[N] "+format, v...)
	bl.writeMsg(LevelNotice, msg)
}

// Informational Log INFORMATIONAL level message.
func (bl *BeeLogger) Informational(format string, v ...interface{}) {
	if LevelInformational > bl.level {
		return
	}
	msg := fmt.Sprintf("[I] "+format, v...)
	bl.writeMsg(LevelInformational, msg)
}

// Debug Log DEBUG level message.
func (bl *BeeLogger) Debug(format string, v ...interface{}) {
	if LevelDebug > bl.level {
		return
	}
	msg := fmt.Sprintf("[D] "+format, v...)
	bl.writeMsg(LevelDebug, msg)
}

// Warn Log WARN level message.
// compatibility alias for Warning()
func (bl *BeeLogger) Warn(format string, v ...interface{}) {
	if LevelWarning > bl.level {
		return
	}
	msg := fmt.Sprintf("[W] "+format, v...)
	bl.writeMsg(LevelWarning, msg)
}

// Info Log INFO level message.
// compatibility alias for Informational()
func (bl *BeeLogger) Info(format string, v ...interface{}) {
	if LevelInformational > bl.level {
		return
	}
	msg := fmt.Sprintf("[I] "+format, v...)
	bl.writeMsg(LevelInformational, msg)
}

// Trace Log TRACE level message.
// compatibility alias for Debug()
func (bl *BeeLogger) Trace(format string, v ...interface{}) {
	if LevelDebug > bl.level {
		return
	}
	msg := fmt.Sprintf("[D] "+format, v...)
	bl.writeMsg(LevelDebug, msg)
}

// Flush flush all chan data.
func (bl *BeeLogger) Flush() {
	for _, l := range bl.outputs {
		l.Flush()
	}
}

// Close close logger, flush all chan data and destroy all adapters in BeeLogger.
func (bl *BeeLogger) Close() {
	for {
		if len(bl.msgChan) > 0 {
			bm := <-bl.msgChan
			bl.writeToLoggers(bm.when, bm.msg, bm.level)
			logMsgPool.Put(bm)
			continue
		}
		break
	}
	for _, l := range bl.outputs {
		l.Flush()
		l.Destroy()
	}
<<<<<<< HEAD
	bl.outputs = nil
=======
}

func formatLogTime(when time.Time) string {
	y, mo, d := when.Date()
	h, mi, s := when.Clock()
	//len(2006/01/02 15:03:04)==19
	var buf [20]byte
	t := 3
	for y >= 10 {
		p := y / 10
		buf[t] = byte('0' + y - p*10)
		y = p
		t--
	}
	buf[0] = byte('0' + y)
	buf[4] = '/'
	if mo > 9 {
		buf[5] = '1'
		buf[6] = byte('0' + mo - 9)
	} else {
		buf[5] = '0'
		buf[6] = byte('0' + mo)
	}
	buf[7] = '/'
	t = d / 10
	buf[8] = byte('0' + t)
	buf[9] = byte('0' + d - t*10)
	buf[10] = ' '
	t = h / 10
	buf[11] = byte('0' + t)
	buf[12] = byte('0' + h - t*10)
	buf[13] = ':'
	t = mi / 10
	buf[14] = byte('0' + t)
	buf[15] = byte('0' + mi - t*10)
	buf[16] = ':'
	t = s / 10
	buf[17] = byte('0' + t)
	buf[18] = byte('0' + s - t*10)
	buf[19] = ' '

	return string(buf[0:])
>>>>>>> 4ce094a2
}<|MERGE_RESOLUTION|>--- conflicted
+++ resolved
@@ -365,9 +365,7 @@
 		l.Flush()
 		l.Destroy()
 	}
-<<<<<<< HEAD
 	bl.outputs = nil
-=======
 }
 
 func formatLogTime(when time.Time) string {
@@ -410,5 +408,4 @@
 	buf[19] = ' '
 
 	return string(buf[0:])
->>>>>>> 4ce094a2
 }