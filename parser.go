--- conflicted
+++ resolved
@@ -131,15 +131,9 @@
 	return nil
 }
 
-<<<<<<< HEAD
 func genRouterCode(pkgRealpath string) {
 	os.Mkdir(getRouterDir(pkgRealpath), 0755)
-	Info("generate router from comments")
-=======
-func genRouterCode() {
-	os.Mkdir(path.Join(AppPath, "routers"), 0755)
 	logs.Info("generate router from comments")
->>>>>>> 4d8e1f93
 	var (
 		globalinfo string
 		sortKey    []string
